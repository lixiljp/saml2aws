--- conflicted
+++ resolved
@@ -1,10 +1,6 @@
 NAME=saml2aws
 ARCH=$(shell uname -m)
-<<<<<<< HEAD
-VERSION=2.24.1
-=======
 VERSION=2.26.1
->>>>>>> 006dda99
 ITERATION := 1
 
 SOURCE_FILES?=$$(go list ./... | grep -v /vendor/)
