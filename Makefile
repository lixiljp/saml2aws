NAME=saml2aws
ARCH=$(shell uname -m)
<<<<<<< HEAD
VERSION=2.17.0.1
=======
VERSION=2.21.0
>>>>>>> c6f2975b
ITERATION := 1

SOURCE_FILES?=$$(go list ./... | grep -v /vendor/)
TEST_PATTERN?=.
TEST_OPTIONS?=

BIN_DIR := $(CURDIR)/bin

ci: prepare test

prepare: prepare.metalinter
	GOBIN=$(BIN_DIR) go install github.com/buildkite/github-release
	GOBIN=$(BIN_DIR) go install github.com/mitchellh/gox
	GOBIN=$(BIN_DIR) go install github.com/axw/gocov/gocov
	GOBIN=$(BIN_DIR) go install golang.org/x/tools/cmd/cover

# Gometalinter is deprecated and broken dependency so let's use with GO111MODULE=off
prepare.metalinter:
	GO111MODULE=off go get -u github.com/alecthomas/gometalinter
	GO111MODULE=off gometalinter --fast --install

mod:
	@go mod download
	@go mod tidy

compile: mod
	@rm -rf build/
	@$(BIN_DIR)/gox -ldflags "-X main.Version=$(VERSION)" \
	-osarch="darwin/amd64" \
	-osarch="linux/i386" \
	-osarch="linux/amd64" \
	-osarch="windows/amd64" \
	-osarch="windows/i386" \
	-output "build/{{.Dir}}_$(VERSION)_{{.OS}}_{{.Arch}}/$(NAME)" \
	${SOURCE_FILES}

# Run all the linters
lint:
	@gometalinter --vendor ./...

# gofmt and goimports all go files
fmt:
	find . -name '*.go' -not -wholename './vendor/*' | while read -r file; do gofmt -w -s "$$file"; goimports -w "$$file"; done

install:
	go install ./cmd/saml2aws

dist:
	$(eval FILES := $(shell ls build))
	@rm -rf dist && mkdir dist
	@for f in $(FILES); do \
		(cd $(shell pwd)/build/$$f && tar -cvzf ../../dist/$$f.tar.gz *); \
		(cd $(shell pwd)/dist && shasum -a 512 $$f.tar.gz > $$f.sha512); \
		echo $$f; \
	done

release:
	@$(BIN_DIR)/github-release "v$(VERSION)" dist/* --commit "$(git rev-parse HEAD)" --github-repository versent/$(NAME)

test:
	@$(BIN_DIR)/gocov test $(SOURCE_FILES) | $(BIN_DIR)/gocov report

clean:
	@rm -fr ./build

packages:
	rm -rf package && mkdir package
	rm -rf stage && mkdir -p stage/usr/bin
	cp build/saml2aws_*_linux_amd64/saml2aws stage/usr/bin
	fpm --name $(NAME) -a x86_64 -t rpm -s dir --version $(VERSION) --iteration $(ITERATION) -C stage -p package/$(NAME)-$(VERSION)_$(ITERATION).rpm usr
	fpm --name $(NAME) -a x86_64 -t deb -s dir --version $(VERSION) --iteration $(ITERATION) -C stage -p package/$(NAME)-$(VERSION)_$(ITERATION).deb usr
	shasum -a 512 package/$(NAME)-$(VERSION)_$(ITERATION).rpm > package/$(NAME)-$(VERSION)_$(ITERATION).rpm.sha512
	shasum -a 512 package/$(NAME)-$(VERSION)_$(ITERATION).deb > package/$(NAME)-$(VERSION)_$(ITERATION).deb.sha512

generate-mocks:
	mockery -dir pkg/prompter --all
	mockery -dir pkg/provider/okta -name U2FDevice

.PHONY: default prepare.metalinter prepare mod compile lint fmt dist release test clean generate-mocks<|MERGE_RESOLUTION|>--- conflicted
+++ resolved
@@ -1,10 +1,6 @@
 NAME=saml2aws
 ARCH=$(shell uname -m)
-<<<<<<< HEAD
-VERSION=2.17.0.1
-=======
 VERSION=2.21.0
->>>>>>> c6f2975b
 ITERATION := 1
 
 SOURCE_FILES?=$$(go list ./... | grep -v /vendor/)
